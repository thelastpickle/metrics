--- conflicted
+++ resolved
@@ -14,17 +14,12 @@
 public class Graphite implements GraphiteSender {
     private static final Pattern WHITESPACE = Pattern.compile("[\\s]+");
     // this may be optimistic about Carbon/Graphite
-    static final Charset UTF_8 = Charset.forName("UTF-8");
+    private static final Charset UTF_8 = Charset.forName("UTF-8");
 
     private final InetSocketAddress address;
     private final SocketFactory socketFactory;
     private final Charset charset;
 
-<<<<<<< HEAD
-    protected Socket socket;
-    protected Writer writer;
-    protected int failures;
-=======
     private Socket socket;
     private Writer writer;
     private int failures;
@@ -50,7 +45,6 @@
     public Graphite(String hostname, int port, SocketFactory socketFactory) {
         this(new InetSocketAddress(hostname, port), socketFactory);
     }
->>>>>>> cb6980fe
 
     /**
      * Creates a new client which connects to the given address using the default
